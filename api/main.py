import asyncio
import logging
from contextlib import asynccontextmanager
from io import BytesIO
from typing import Literal, Annotated, Optional

import aiohttp
from apscheduler.schedulers.asyncio import AsyncIOScheduler
from fastapi import (
    Depends,
    FastAPI,
    HTTPException,
    Request,
    Response,
    BackgroundTasks,
)
from fastapi.middleware.cors import CORSMiddleware
from fastapi.responses import RedirectResponse, StreamingResponse
from fastapi.staticfiles import StaticFiles
from pydantic import ValidationError
from sqlmodel.ext.asyncio.session import AsyncSession
from starlette.responses import HTMLResponse

from api import middleware
from api.scheduler import setup_scheduler
from db import crud, database, schemas, public_schemas, sql_crud
from db.config import settings
<<<<<<< HEAD
from db.database import get_async_session
from db.enums import MediaType
=======
>>>>>>> ff906378
from db.redis_database import REDIS_ASYNC_CLIENT
from db.schemas import SortingOption
from db.schemas import UserData
from kodi.routes import kodi_router
from metrics.routes import metrics_router
from api.frontend_api import router as frontend_api_router
from scrapers.routes import router as scrapers_router
from scrapers.rpdb import update_rpdb_posters
from streaming_providers import mapper
from streaming_providers.routes import router as streaming_provider_router
from streaming_providers.validator import validate_provider_credentials
from utils import const, poster, torrent, wrappers
from utils.crypto import crypto_utils
from utils.lock import (
    acquire_scheduler_lock,
    maintain_heartbeat,
    release_scheduler_lock,
)
from utils.network import get_request_namespace, get_user_public_ip, get_user_data
from utils.parser import generate_manifest, fetch_downloaded_info_hashes
from utils.runtime_const import (
    DELETE_ALL_META,
    TEMPLATES,
)
from utils.validation_helper import (
    validate_mediaflow_proxy_credentials,
    validate_rpdb_token,
    validate_mdblist_token,
)

logging.basicConfig(
    format="%(levelname)s::%(asctime)s::%(pathname)s::%(lineno)d - %(message)s",
    datefmt="%d-%b-%y %H:%M:%S",
    level=settings.logging_level,
)


@asynccontextmanager
async def lifespan(_: FastAPI):
    # Startup logic
    await database.init()
    await torrent.init_best_trackers()
    scheduler = None
    scheduler_lock = None

    if not settings.disable_all_scheduler:
        acquired, scheduler_lock = await acquire_scheduler_lock()
        if acquired:
            try:
                scheduler = AsyncIOScheduler()
                setup_scheduler(scheduler)
                scheduler.start()
                await asyncio.create_task(maintain_heartbeat())
            except Exception as e:
                await release_scheduler_lock(scheduler_lock)
                raise e

    yield

    # Shutdown logic
    if scheduler:
        try:
            scheduler.shutdown(wait=False)
        except Exception as e:
            logging.exception("Error shutting down scheduler, %s", e)
        finally:
            await release_scheduler_lock(scheduler_lock)

    await REDIS_ASYNC_CLIENT.aclose()


app = FastAPI(lifespan=lifespan)
app.add_middleware(
    CORSMiddleware,
    allow_origins=["*"],
    allow_credentials=True,
    allow_methods=["*"],
    allow_headers=["*"],
)


# set CORS headers
@app.middleware("http")
async def add_cors_header(request: Request, call_next):
    response = await call_next(request)
    response.headers.update(const.CORS_HEADERS)
    if "cache-control" not in response.headers:
        response.headers.update(const.CACHE_HEADERS)
    return response


app.add_middleware(middleware.RateLimitMiddleware)
app.add_middleware(middleware.UserDataMiddleware)
app.add_middleware(middleware.TimingMiddleware)
app.add_middleware(middleware.SecureLoggingMiddleware)

app.mount("/static", StaticFiles(directory="resources"), name="static")


# Keep the existing template-based routes for backward compatibility
@app.get("/", tags=["home"])
async def get_home(request: Request):
    return TEMPLATES.TemplateResponse(
        "html/home.html",
        {
            "request": request,
            "addon_name": settings.addon_name,
            "logo_url": settings.logo_url,
            "version": f"{settings.version}",
            "description": settings.description,
            "branding_description": settings.branding_description,
        },
    )


@app.get("/health", tags=["health"])
@wrappers.exclude_rate_limit
async def health():
    return {"status": "ok"}


@app.get("/favicon.ico")
async def get_favicon():
    return RedirectResponse(url=settings.logo_url)


@app.get("/configure", tags=["configure"])
@app.get("/{secret_str}/configure", tags=["configure"])
async def configure(
    response: Response,
    request: Request,
    user_data: schemas.UserData = Depends(get_user_data),
    kodi_code: str = None,
    secret_str: str = None,
):
    response.headers.update(const.NO_CACHE_HEADERS)

    configured_fields = []
    mdblist_configured_lists = []
    catalogs_data = const.CATALOG_DATA.copy()
    # Remove the password from the streaming provider
    if user_data.streaming_provider:
        user_data.streaming_provider.password = "••••••••"
        user_data.streaming_provider.token = "••••••••"
        configured_fields.extend(["provider_token", "password"])

        if user_data.streaming_provider.qbittorrent_config:
            user_data.streaming_provider.qbittorrent_config.qbittorrent_password = (
                "••••••••"
            )
            user_data.streaming_provider.qbittorrent_config.webdav_password = "••••••••"
            configured_fields.extend(["qbittorrent_password", "webdav_password"])

    # Remove the password from the mediaflow proxy
    if user_data.mediaflow_config:
        user_data.mediaflow_config.api_password = "••••••••"
        configured_fields.append("mediaflow_api_password")

    # Check RPDB configuration
    if user_data.rpdb_config:
        user_data.rpdb_config.api_key = "••••••••"
        configured_fields.append("rpdb_api_key")

    # Check MDBList configuration
    if user_data.mdblist_config:
        # user_data.mdblist_config.api_key = "••••••••"
        # configured_fields.append("mdblist_api_key")
        for mdblist in user_data.mdblist_config.lists:
            mdblist_configured_lists.append(mdblist.model_dump())
            catalogs_data[f"mdblist_{mdblist.catalog_type}_{mdblist.id}"] = (
                f"MDBList: {mdblist.title}"
            )

    user_data.api_password = None

    # Prepare catalogs based on user preferences or default order
    sorted_catalogs = sorted(
        catalogs_data.items(),
        key=lambda x: (
            user_data.selected_catalogs.index(x[0])
            if x[0] in user_data.selected_catalogs
            else len(user_data.selected_catalogs)
        ),
    )

    sorted_sorting_options = user_data.torrent_sorting_priority + [
        SortingOption(key=option)
        for option in const.TORRENT_SORTING_PRIORITY_OPTIONS
        if not user_data.is_sorting_option_present(option)
    ]

    # Sort languages based on user preference
    sorted_languages = user_data.language_sorting + [
        lang
        for lang in const.SUPPORTED_LANGUAGES
        if lang not in user_data.language_sorting
    ]

    return TEMPLATES.TemplateResponse(
        "html/configure.html",
        {
            "request": request,
            "user_data": user_data.model_dump(),
            "logo_url": settings.logo_url,
            "addon_name": settings.addon_name,
            "catalogs": sorted_catalogs,
            "resolutions": const.RESOLUTIONS,
            "sorting_options": sorted_sorting_options,
            "sorted_languages": sorted_languages,
            "quality_groups": const.QUALITY_GROUPS,
            "authentication_required": settings.api_password is not None
            and not settings.is_public_instance,
            "kodi_code": kodi_code,
            "disabled_providers": settings.disabled_providers,
            "configured_fields": configured_fields,
            "secret_str": secret_str,
            "mdblist_configured_lists": mdblist_configured_lists,
        },
    )


@app.get("/manifest.json", tags=["manifest"])
@app.get("/{secret_str}/manifest.json", tags=["manifest"])
@wrappers.auth_required
async def get_manifest(
    response: Response,
    user_data: schemas.UserData = Depends(get_user_data),
):
    response.headers.update(const.NO_CACHE_HEADERS)
    catalog_types = ["movie", "series", "tv"]
    genre_tasks = [crud.get_genres(catalog_type) for catalog_type in catalog_types]
    try:
        genres_list = await asyncio.gather(*genre_tasks)
    except Exception as e:
        logging.exception("Error gathering genres: %s", e)
        genres_list = [[] for _ in catalog_types]  # Provide default empty list
    genres = dict(zip(catalog_types, genres_list))

    return await generate_manifest(user_data, genres)


@app.get(
    "/{secret_str}/catalog/{catalog_type}/{catalog_id}.json",
    response_model=public_schemas.Metas,
    response_model_exclude_none=True,
    response_model_by_alias=False,
    tags=["catalog"],
)
@app.get(
    "/catalog/{catalog_type}/{catalog_id}.json",
    response_model=public_schemas.Metas,
    response_model_exclude_none=True,
    response_model_by_alias=False,
    tags=["catalog"],
)
@app.get(
    "/{secret_str}/catalog/{catalog_type}/{catalog_id}/skip={skip}.json",
    response_model=public_schemas.Metas,
    response_model_exclude_none=True,
    response_model_by_alias=False,
    tags=["catalog"],
)
@app.get(
    "/catalog/{catalog_type}/{catalog_id}/skip={skip}.json",
    response_model=public_schemas.Metas,
    response_model_exclude_none=True,
    response_model_by_alias=False,
    tags=["catalog"],
)
@app.get(
    "/{secret_str}/catalog/{catalog_type}/{catalog_id}/genre={genre}.json",
    response_model=public_schemas.Metas,
    response_model_exclude_none=True,
    response_model_by_alias=False,
    tags=["catalog"],
)
@app.get(
    "/catalog/{catalog_type}/{catalog_id}/genre={genre}.json",
    response_model=public_schemas.Metas,
    response_model_exclude_none=True,
    response_model_by_alias=False,
    tags=["catalog"],
)
@app.get(
    "/{secret_str}/catalog/{catalog_type}/{catalog_id}/skip={skip}&genre={genre}.json",
    response_model=public_schemas.Metas,
    response_model_exclude_none=True,
    response_model_by_alias=False,
    tags=["catalog"],
)
@app.get(
    "/{secret_str}/catalog/{catalog_type}/{catalog_id}/skip={skip}&genre={genre}.json",
    response_model=schemas.Metas,
    response_model_exclude_none=True,
    response_model_by_alias=False,
    tags=["catalog"],
)
@app.get(
    "/{secret_str}/catalog/{catalog_type}/{catalog_id}/genre={genre}&skip={skip}.json",
    response_model=schemas.Metas,
    response_model_exclude_none=True,
    response_model_by_alias=False,
    tags=["catalog"],
)
@wrappers.auth_required
@wrappers.rate_limit(150, 300, "catalog")
async def get_catalog(
    response: Response,
    request: Request,
    catalog_type: MediaType,
    catalog_id: str,
    skip: int = 0,
    genre: str = None,
<<<<<<< HEAD
    user_data: UserData = Depends(get_user_data),
    session: AsyncSession = Depends(get_async_session),
) -> public_schemas.Metas:
    """
    Enhanced catalog endpoint with support for watchlists and external services
    """
    is_watchlist_catalog = user_data.streaming_provider and catalog_id.startswith(
        user_data.streaming_provider.service
    )

    # Handle watchlist info hashes
    info_hashes = None
    if is_watchlist_catalog:
        info_hashes = await fetch_downloaded_info_hashes(
            user_data, await get_user_public_ip(request, user_data)
        )
        if not info_hashes:
            return public_schemas.Metas(metas=[])

    namespace = get_request_namespace(request)
    # Cache handling
    cache_key = get_cache_key(
        catalog_type,
        catalog_id,
        skip,
        genre,
        user_data,
        is_watchlist_catalog,
        namespace,
    )
=======
    user_data: schemas.UserData = Depends(get_user_data),
    background_tasks: BackgroundTasks = BackgroundTasks(),
):
    if genre and genre.lower() == "adult":
        raise HTTPException(404, "Adult genre is not allowed.")

    cache_key, is_watchlist_catalog = get_cache_key(
        catalog_type, catalog_id, skip, genre, user_data
    )

    list_config = None
    if catalog_id.startswith("mdblist"):
        _, media_type, list_id = catalog_id.split("_", 2)
        list_config = next(
            (
                list_item
                for list_item in user_data.mdblist_config.lists
                if str(list_item.id) == list_id and list_item.catalog_type == media_type
            ),
            None,
        )
        if not list_config:
            raise HTTPException(404, "MDBList ID not found.")
        cache_key += f"_{list_config.sort}_{list_config.order}"

>>>>>>> ff906378
    if cache_key:
        response.headers.update(const.CACHE_HEADERS)
        cached_data = await REDIS_ASYNC_CLIENT.get(cache_key)
        if cached_data:
            try:
                metas = public_schemas.Metas.model_validate_json(cached_data)
                return await update_rpdb_posters(metas, user_data, catalog_type)
            except ValidationError:
                pass
    else:
        response.headers.update(const.NO_CACHE_HEADERS)

<<<<<<< HEAD
    # Get metadata list
    metas = await sql_crud.get_catalog_meta_list(
        session=session,
        catalog_type=catalog_type,
        catalog_id=catalog_id,
        user_data=user_data,
        skip=skip,
        genre=genre,
        namespace=namespace,
        is_watchlist_catalog=is_watchlist_catalog,
        info_hashes=info_hashes,
=======
    metas = await fetch_metas(
        catalog_type,
        catalog_id,
        genre,
        skip,
        user_data,
        request,
        is_watchlist_catalog,
        list_config,
        background_tasks,
>>>>>>> ff906378
    )

    # Handle watchlist special case
    if (
        is_watchlist_catalog
        and catalog_type == MediaType.MOVIE
        and metas.metas
        and mapper.DELETE_ALL_WATCHLIST_FUNCTIONS.get(
            user_data.streaming_provider.service
        )
    ):
        delete_all_meta = DELETE_ALL_META.model_copy()
        delete_all_meta.id = delete_all_meta.id.format(
            user_data.streaming_provider.service
        )
        metas.metas.insert(0, delete_all_meta)

    # Cache result if applicable
    if cache_key:
        await REDIS_ASYNC_CLIENT.set(
            cache_key,
            metas.model_dump_json(exclude_none=True),
            ex=settings.meta_cache_ttl,
        )

    return await update_rpdb_posters(metas, user_data, catalog_type)


def get_cache_key(
    catalog_type: MediaType,
    catalog_id: str,
    skip: int,
    genre: Optional[str],
    user_data: UserData,
    is_watchlist: bool,
    namespace: str,
) -> Optional[str]:
    """Generate cache key for catalog queries"""
    if is_watchlist or catalog_type == MediaType.EVENTS:
        return None

<<<<<<< HEAD
    key_parts = [catalog_type.value, catalog_id, str(skip), genre or ""]
=======
    if user_data.streaming_provider and "_watchlist_" in catalog_id:
        cache_key = None
        is_watchlist_catalog = True
    elif catalog_id.startswith("contribution_") and user_data.contribution_streams:
        cache_key = None
    elif catalog_type == "events":
        cache_key = None
    elif catalog_type in ["movie", "series"]:
        cache_key += "_" + "_".join(
            user_data.nudity_filter + user_data.certification_filter
        )
>>>>>>> ff906378

    if catalog_type in [MediaType.MOVIE, MediaType.SERIES]:
        key_parts.extend(user_data.nudity_filter + user_data.certification_filter)
    if catalog_type == MediaType.TV:
        key_parts.append(namespace)

    return f"catalog:{':'.join(key_parts)}"

<<<<<<< HEAD

async def get_search_cache_key(
    catalog_type: MediaType,
    catalog_id: str,
    search_query: str,
    user_data: UserData,
    namespace: str,
) -> str:
    """Generate cache key for search results"""
    key_parts = [catalog_type.value, catalog_id, search_query]
    if catalog_type in [MediaType.MOVIE, MediaType.SERIES]:
        key_parts.extend(user_data.nudity_filter + user_data.certification_filter)
    if catalog_type == MediaType.TV:
        key_parts.append(namespace)
    return f"search:{':'.join(key_parts)}"
=======
async def fetch_metas(
    catalog_type: str,
    catalog_id: str,
    genre: str,
    skip: int,
    user_data: schemas.UserData,
    request: Request,
    is_watchlist_catalog: bool,
    list_config: schemas.MDBListItem,
    background_tasks: BackgroundTasks,
) -> schemas.Metas:
    metas = schemas.Metas()

    if catalog_type == "tv":
        metas.metas.extend(
            await crud.get_tv_meta_list(
                namespace=get_request_namespace(request), genre=genre, skip=skip
            )
        )
    elif catalog_type == "events":
        metas.metas.extend(await crud.get_events_meta_list(genre, skip))
    elif catalog_id.startswith("mdblist"):
        metas.metas.extend(
            await crud.get_mdblist_meta_list(
                user_data, background_tasks, list_config, catalog_type, genre, skip
            )
        )
    else:
        user_ip = await get_user_public_ip(request, user_data)
        metas.metas.extend(
            await crud.get_meta_list(
                user_data,
                catalog_type,
                catalog_id,
                is_watchlist_catalog,
                skip,
                user_ip=user_ip,
                genre=genre,
            )
        )

        watchlist_service = catalog_id.split("_")[0]
        if (
            is_watchlist_catalog
            and catalog_type == "movie"
            and metas.metas
            and mapper.DELETE_ALL_WATCHLIST_FUNCTIONS.get(watchlist_service)
        ):
            delete_all_meta = DELETE_ALL_META.model_copy()
            delete_all_meta.id = delete_all_meta.id.format(watchlist_service)
            metas.metas.insert(0, delete_all_meta)

    return metas
>>>>>>> ff906378


@app.get(
    "/{secret_str}/catalog/{catalog_type}/{catalog_id}/search={search_query}.json",
    tags=["search"],
    response_model=public_schemas.Metas,
    response_model_exclude_none=True,
    response_model_by_alias=False,
)
@app.get(
    "/catalog/{catalog_type}/{catalog_id}/search={search_query}.json",
    tags=["search"],
    response_model=public_schemas.Metas,
    response_model_exclude_none=True,
    response_model_by_alias=False,
)
@wrappers.auth_required
async def search_meta(
    request: Request,
    catalog_type: MediaType,
    catalog_id: str,
    search_query: str,
    user_data: UserData = Depends(get_user_data),
    session: AsyncSession = Depends(get_async_session),
) -> public_schemas.Metas:
    """
    Enhanced search endpoint with caching and efficient text search
    """
    if not search_query.strip():
        return public_schemas.Metas(metas=[])

    namespace = get_request_namespace(request)
    # Generate cache key
    cache_key = await get_search_cache_key(
        catalog_type, catalog_id, search_query, user_data, namespace
    )

    # Try to get from cache
    cached_data = await REDIS_ASYNC_CLIENT.get(cache_key)
    if cached_data:
        try:
            metas = public_schemas.Metas.model_validate_json(cached_data)
            return await update_rpdb_posters(metas, user_data, catalog_type)
        except ValidationError:
            pass

    # Perform search
    metas = await sql_crud.search_metadata(
        session=session,
        catalog_type=catalog_type,
        search_query=search_query,
        user_data=user_data,
        namespace=namespace,
    )

    # Cache the results (5 minutes for search results)
    await REDIS_ASYNC_CLIENT.set(
        cache_key,
        metas.model_dump_json(exclude_none=True),
        ex=300,  # 5 minutes cache
    )

    return await update_rpdb_posters(metas, user_data, catalog_type)


@app.get(
    "/{secret_str}/meta/{catalog_type}/{meta_id}.json",
    tags=["meta"],
    response_model=public_schemas.MetaItem,
    response_model_exclude_none=True,
    response_model_by_alias=False,
)
@app.get(
    "/meta/{catalog_type}/{meta_id}.json",
    tags=["meta"],
    response_model=public_schemas.MetaItem,
    response_model_exclude_none=True,
    response_model_by_alias=False,
)
@wrappers.auth_required
async def get_meta(
<<<<<<< HEAD
    catalog_type: MediaType,
    meta_id: str,
    session: AsyncSession = Depends(get_async_session),
) -> schemas.MetaItem:
    metadata = await sql_crud.get_metadata_by_type(session, catalog_type, meta_id)
    if not metadata:
        raise HTTPException(status_code=404, detail="Metadata not found")
=======
    response: Response,
    catalog_type: Literal["movie", "series", "tv", "events"],
    meta_id: str,
    user_data: schemas.UserData = Depends(get_user_data),
):
    cache_key = f"{catalog_type}_{meta_id}_meta" if catalog_type != "events" else None
>>>>>>> ff906378

    if catalog_type == MediaType.SERIES:
        # For series, parse episodes and seasons
        episodes = [
            public_schemas.Video(
                id=f"{meta_id}:{season.season_number}:{episode.episode_number}",
                title=episode.title,
                released=str(episode.released) if episode.released else None,
                description=episode.overview,
                thumbnail=episode.thumbnail,
                season=season.season_number,
                episode=episode.episode_number,
            )
            for season in metadata.seasons
            for episode in season.episodes
        ]
        metadata = public_schemas.Meta(
            imdbRating=metadata.imdb_rating,
            end_year=metadata.end_year,
            videos=episodes,
            **metadata.base_metadata.model_dump(),
        )
    elif catalog_type == MediaType.TV:
        metadata = public_schemas.Meta(
            language=metadata.tv_language,
            country=metadata.country,
            logo=metadata.logo,
            **metadata.base_metadata.model_dump(),
        )
    elif catalog_type == MediaType.MOVIE:
        metadata = public_schemas.Meta(
            imdbRating=metadata.imdb_rating,
            **metadata.base_metadata.model_dump(),
        )

<<<<<<< HEAD
    return public_schemas.MetaItem(meta=metadata)
=======
    # Try retrieving the cached data
    if cache_key:
        cached_data = await REDIS_ASYNC_CLIENT.get(cache_key)
        if cached_data:
            try:
                meta_data = schemas.MetaItem.model_validate_json(cached_data)
                return await update_rpdb_poster(meta_data, user_data, catalog_type)
            except ValidationError:
                pass
    else:
        response.headers.update(const.NO_CACHE_HEADERS)

    if catalog_type == "movie":
        if meta_id.startswith("dl"):
            delete_all_meta_item = DELETE_ALL_META_ITEM.copy()
            delete_all_meta_item["meta"]["_id"] = meta_id
            data = delete_all_meta_item
        else:
            data = await crud.get_movie_meta(meta_id, user_data)
    elif catalog_type == "series":
        data = await crud.get_series_meta(meta_id, user_data)
    elif catalog_type == "events":
        data = await crud.get_event_meta(meta_id)
    else:
        data = await crud.get_tv_meta(meta_id)

    # Cache the data with a TTL of 30 minutes
    # If the data is not found, cached the empty data to avoid db query.
    if cache_key:
        await REDIS_ASYNC_CLIENT.set(cache_key, json.dumps(data, default=str), ex=1800)

    if not data:
        raise HTTPException(status_code=404, detail="Meta ID not found.")

    return await update_rpdb_poster(
        schemas.MetaItem.model_validate(data), user_data, catalog_type
    )
>>>>>>> ff906378


@app.get(
    "/{secret_str}/stream/{catalog_type}/{video_id}.json",
    response_model=schemas.Streams,
    response_model_exclude_none=True,
    tags=["stream"],
)
@app.get(
    "/stream/{catalog_type}/{video_id}.json",
    response_model=schemas.Streams,
    response_model_exclude_none=True,
    tags=["stream"],
)
@app.get(
    "/{secret_str}/stream/{catalog_type}/{video_id}:{season}:{episode}.json",
    response_model=schemas.Streams,
    response_model_exclude_none=True,
    tags=["stream"],
)
@app.get(
    "/stream/{catalog_type}/{video_id}:{season}:{episode}.json",
    response_model=schemas.Streams,
    response_model_exclude_none=True,
    tags=["stream"],
)
@wrappers.auth_required
@wrappers.rate_limit(20, 60 * 60, "stream")
async def get_streams(
    catalog_type: Literal["movie", "series", "tv", "events"],
    video_id: str,
    response: Response,
    request: Request,
    secret_str: str = None,
    season: int = None,
    episode: int = None,
    user_data: schemas.UserData = Depends(get_user_data),
    background_tasks: BackgroundTasks = BackgroundTasks(),
):
    if "p2p" in settings.disabled_providers and not user_data.streaming_provider:
        return {"streams": []}

    user_ip = await get_user_public_ip(request, user_data)
    user_feeds = []
    if season is None or episode is None:
        season = episode = 1
    if user_data.contribution_streams and video_id.startswith("tt"):
        upload_url = (
            f"{settings.host_url}/scraper/?meta_id={video_id}&meta_type={catalog_type}"
        )
        if catalog_type == "series":
            upload_url += f"&season={season}&episode={episode}"
        user_feeds = [
            schemas.Stream(
                name=settings.addon_name,
                description=f"🔄 Update IMDb metadata for {video_id}\n"
                f"This will fetch the latest IMDb data for this {catalog_type},\n Once after you make contribution to IMDb.",
                url=f"{settings.host_url}/scraper/imdb_data?meta_id={video_id}&media_type={catalog_type}&redirect_video=true",
            ),
            schemas.Stream(
                name=settings.addon_name,
                description=f"📤 Upload torrent for {video_id}",
                externalUrl=upload_url,
            ),
        ]
        response.headers.update(const.NO_CACHE_HEADERS)

    if catalog_type == "movie":
        if video_id.startswith("dl"):
            service_name = video_id[2:]
            if (
                user_data.streaming_provider
                and service_name == user_data.streaming_provider.service
            ):
                fetched_streams = [
                    schemas.Stream(
                        name=f"{settings.addon_name} {user_data.streaming_provider.service.title()} 🗑️💩🚨",
                        description=f"🚨💀⚠ Delete all files in {user_data.streaming_provider.service} watchlist.",
                        url=f"{settings.host_url}/streaming_provider/{secret_str}/delete_all_watchlist",
                    )
                ]
            else:
                raise HTTPException(status_code=404, detail="Meta ID not found.")
        else:
            fetched_streams = await crud.get_movie_streams(
                user_data, secret_str, video_id, user_ip, background_tasks
            )
            fetched_streams.extend(user_feeds)
    elif catalog_type == "series":
        fetched_streams = await crud.get_series_streams(
            user_data,
            secret_str,
            video_id,
            season,
            episode,
            user_ip,
            background_tasks,
        )
        fetched_streams.extend(user_feeds)
    elif catalog_type == "events":
        fetched_streams = await crud.get_event_streams(video_id, user_data)
        response.headers.update(const.NO_CACHE_HEADERS)
    else:
        response.headers.update(const.NO_CACHE_HEADERS)
        fetched_streams = await crud.get_tv_streams(
            video_id, get_request_namespace(request), user_data
        )

    return {"streams": fetched_streams}


@app.post("/encrypt-user-data", tags=["user_data"])
@app.post("/encrypt-user-data/{existing_secret_str}", tags=["user_data"])
@wrappers.rate_limit(30, 60 * 5, "user_data")
async def encrypt_user_data(
    user_data: schemas.UserData,
    request: Request,
    existing_secret_str: str | None = None,
):
    async def _validate_all_config() -> dict:
        if "p2p" in settings.disabled_providers and not user_data.streaming_provider:
            return {
                "status": "error",
                "message": "Direct torrent has been disabled by the administrator. You must select a streaming provider.",
            }

        if not settings.is_public_instance and (
            not user_data.api_password
            or user_data.api_password != settings.api_password
        ):
            return {
                "status": "error",
                "message": "Invalid MediaFusion API Password. Make sure to enter the correct password which is configured in environment variables.",
            }
        try:
            validation_tasks = [
                validate_provider_credentials(request, user_data),
                validate_mediaflow_proxy_credentials(user_data),
                validate_rpdb_token(user_data),
                validate_mdblist_token(user_data),
            ]

            results = await asyncio.gather(*validation_tasks, return_exceptions=True)

            for result in results:
                if isinstance(result, Exception):
                    return {
                        "status": "error",
                        "message": f"Validation failed: {str(result)}",
                    }
                if isinstance(result, dict) and result["status"] == "error":
                    return result

            return {"status": "success"}
        except Exception as e:
            return {
                "status": "error",
                "message": f"Unexpected error during validation: {str(e)}",
            }

    if existing_secret_str:
        try:
            existing_config = await crypto_utils.decrypt_user_data(existing_secret_str)
        except ValueError:
            existing_config = schemas.UserData()

        if user_data.streaming_provider and existing_config.streaming_provider:
            if user_data.streaming_provider.password == "••••••••":
                user_data.streaming_provider.password = (
                    existing_config.streaming_provider.password
                )
            if user_data.streaming_provider.token == "••••••••":
                user_data.streaming_provider.token = (
                    existing_config.streaming_provider.token
                )

            if user_data.streaming_provider.qbittorrent_config:
                if (
                    user_data.streaming_provider.qbittorrent_config.qbittorrent_password
                    == "••••••••"
                ):
                    user_data.streaming_provider.qbittorrent_config.qbittorrent_password = (
                        existing_config.streaming_provider.qbittorrent_config.qbittorrent_password
                    )
                if (
                    user_data.streaming_provider.qbittorrent_config.webdav_password
                    == "••••••••"
                ):
                    user_data.streaming_provider.qbittorrent_config.webdav_password = (
                        existing_config.streaming_provider.qbittorrent_config.webdav_password
                    )

        if user_data.mediaflow_config and existing_config.mediaflow_config:
            if user_data.mediaflow_config.api_password == "••••••••":
                user_data.mediaflow_config.api_password = (
                    existing_config.mediaflow_config.api_password
                )

        if user_data.rpdb_config and existing_config.rpdb_config:
            if user_data.rpdb_config.api_key == "••••••••":
                user_data.rpdb_config.api_key = existing_config.rpdb_config.api_key

    validation_result = await _validate_all_config()
    if validation_result["status"] == "error":
        return validation_result

    encrypted_str = await crypto_utils.process_user_data(user_data)
    return {"status": "success", "encrypted_str": encrypted_str}


def raise_poster_error(meta_id: str, error_message: str):
    if meta_id.startswith("tt"):
        # Fall back to Cinemeta poster
        return RedirectResponse(
            f"https://live.metahub.space/poster/small/{meta_id}/img", status_code=302
        )
    raise HTTPException(
        status_code=404,
        detail=f"Failed to create poster for {meta_id}: {error_message}",
    )


@app.get("/poster/{catalog_type}/{mediafusion_id}.jpg", tags=["poster"])
@wrappers.exclude_rate_limit
async def get_poster(
    catalog_type: Literal["movie", "series", "tv", "events"],
    mediafusion_id: str,
):
    cache_key = f"{catalog_type}_{mediafusion_id}.jpg"

    # Check if the poster is cached in Redis
    cached_image = await REDIS_ASYNC_CLIENT.get(cache_key)
    if cached_image:
        image_byte_io = BytesIO(cached_image)
        return StreamingResponse(image_byte_io, media_type="image/jpeg")

    # Query the MediaFusion data
    if catalog_type == "movie":
        mediafusion_data = await crud.get_movie_data_by_id(mediafusion_id)
    elif catalog_type == "series":
        mediafusion_data = await crud.get_series_data_by_id(mediafusion_id)
    elif catalog_type == "events":
        mediafusion_data = await crud.get_event_data_by_id(mediafusion_id)
    else:
        mediafusion_data = await crud.get_tv_data_by_id(mediafusion_id)

    if not mediafusion_data:
        return raise_poster_error(mediafusion_id, "MediaFusion ID not found.")

    if mediafusion_data.is_poster_working is False or not mediafusion_data.poster:
        return raise_poster_error(mediafusion_id, "Poster not found.")

    try:
        image_byte_io = await poster.create_poster(mediafusion_data)
        # Convert BytesIO to bytes for Redis
        image_bytes = image_byte_io.getvalue()
        # Save the generated image to Redis. expire in 7 days
        await REDIS_ASYNC_CLIENT.set(cache_key, image_bytes, ex=604800)
        image_byte_io.seek(0)

        return StreamingResponse(image_byte_io, media_type="image/jpeg")
    except asyncio.TimeoutError:
        return raise_poster_error(mediafusion_id, "Poster generation timeout.")
    except aiohttp.ClientResponseError as e:
        if e.status == 404 and catalog_type != "events":
            mediafusion_data.is_poster_working = False
            await mediafusion_data.save()
        return raise_poster_error(mediafusion_id, f"Poster generation failed: {e}")
    except (ConnectionResetError, ValueError):
        mediafusion_data.is_poster_working = False
        await mediafusion_data.save()
        return raise_poster_error(mediafusion_id, "Poster generation failed}")
    except (aiohttp.ClientConnectorError, aiohttp.ServerDisconnectedError) as e:
        return raise_poster_error(mediafusion_id, f"Poster generation failed: {e}")
    except Exception as e:
        logging.error(
            f"Unexpected error while creating poster: {mediafusion_data.poster} {e}",
            exc_info=True,
        )
        return raise_poster_error(mediafusion_id, f"Unexpected error: {e}")


@app.get(
    "/download/{secret_str}/{catalog_type}/{video_id}",
    response_class=HTMLResponse,
    tags=["download"],
)
@app.get(
    "/download/{secret_str}/{catalog_type}/{video_id}/{season}/{episode}",
    response_class=HTMLResponse,
    tags=["download"],
)
@wrappers.auth_required
async def download_info(
    request: Request,
    secret_str: str,
    catalog_type: Literal["movie", "series"],
    video_id: str,
    user_data: Annotated[schemas.UserData, Depends(get_user_data)],
    background_tasks: BackgroundTasks,
    season: int = None,
    episode: int = None,
):
    if (
        not user_data.streaming_provider
        or not user_data.streaming_provider.download_via_browser
    ):
        raise HTTPException(
            status_code=403,
            detail="Download option is not enabled or no streaming provider configured",
        )

    metadata = (
        await crud.get_movie_data_by_id(video_id)
        if catalog_type == "movie"
        else await crud.get_series_data_by_id(video_id)
    )
    if not metadata:
        raise HTTPException(status_code=404, detail="Metadata not found")

    user_ip = await get_user_public_ip(request, user_data)

    if catalog_type == "movie":
        streams = await crud.get_movie_streams(
            user_data, secret_str, video_id, user_ip, background_tasks
        )
    else:
        streams = await crud.get_series_streams(
            user_data, secret_str, video_id, season, episode, user_ip, background_tasks
        )

    streaming_provider_path = f"{settings.host_url}/streaming_provider/"
    downloadable_streams = [
        stream
        for stream in streams
        if stream.url and stream.url.startswith(streaming_provider_path)
    ]

    if video_id.startswith("tt") and user_data.rpdb_config:
        _poster = f"https://api.ratingposterdb.com/{user_data.rpdb_config.api_key}/imdb/poster-default/{video_id}.jpg?fallback=true"
    else:
        _poster = f"{settings.poster_host_url}/poster/{catalog_type}/{video_id}.jpg"
    background = (
        metadata.background
        if metadata.background
        else f"{settings.host_url}/static/images/background.jpg"
    )

    # Prepare context with all necessary data
    context = {
        "title": metadata.title,
        "year": metadata.year,
        "logo_url": settings.logo_url,
        "poster": _poster,
        "background": background,
        "description": metadata.description,
        "streams": downloadable_streams,
        "catalog_type": catalog_type,
        "season": season,
        "episode": episode,
        "video_id": video_id,
        "secret_str": secret_str,
        "settings": settings,
        "series_data": (
            metadata.model_dump_json(
                include={"episodes": {"__all__": {"season_number", "episode_number"}}}
            )
            if catalog_type == "series"
            else None
        ),
    }

    return TEMPLATES.TemplateResponse(
        "html/download_info.html", {"request": request, **context}
    )


app.include_router(
    streaming_provider_router, prefix="/streaming_provider", tags=["streaming_provider"]
)

app.include_router(scrapers_router, prefix="/scraper", tags=["scraper"])

app.include_router(metrics_router, prefix="/metrics", tags=["metrics"])

app.include_router(kodi_router, prefix="/kodi", tags=["kodi"])


app.include_router(frontend_api_router, prefix="/api/v1", tags=["frontend"])<|MERGE_RESOLUTION|>--- conflicted
+++ resolved
@@ -25,11 +25,8 @@
 from api.scheduler import setup_scheduler
 from db import crud, database, schemas, public_schemas, sql_crud
 from db.config import settings
-<<<<<<< HEAD
 from db.database import get_async_session
 from db.enums import MediaType
-=======
->>>>>>> ff906378
 from db.redis_database import REDIS_ASYNC_CLIENT
 from db.schemas import SortingOption
 from db.schemas import UserData
@@ -343,7 +340,6 @@
     catalog_id: str,
     skip: int = 0,
     genre: str = None,
-<<<<<<< HEAD
     user_data: UserData = Depends(get_user_data),
     session: AsyncSession = Depends(get_async_session),
 ) -> public_schemas.Metas:
@@ -374,33 +370,6 @@
         is_watchlist_catalog,
         namespace,
     )
-=======
-    user_data: schemas.UserData = Depends(get_user_data),
-    background_tasks: BackgroundTasks = BackgroundTasks(),
-):
-    if genre and genre.lower() == "adult":
-        raise HTTPException(404, "Adult genre is not allowed.")
-
-    cache_key, is_watchlist_catalog = get_cache_key(
-        catalog_type, catalog_id, skip, genre, user_data
-    )
-
-    list_config = None
-    if catalog_id.startswith("mdblist"):
-        _, media_type, list_id = catalog_id.split("_", 2)
-        list_config = next(
-            (
-                list_item
-                for list_item in user_data.mdblist_config.lists
-                if str(list_item.id) == list_id and list_item.catalog_type == media_type
-            ),
-            None,
-        )
-        if not list_config:
-            raise HTTPException(404, "MDBList ID not found.")
-        cache_key += f"_{list_config.sort}_{list_config.order}"
-
->>>>>>> ff906378
     if cache_key:
         response.headers.update(const.CACHE_HEADERS)
         cached_data = await REDIS_ASYNC_CLIENT.get(cache_key)
@@ -413,7 +382,6 @@
     else:
         response.headers.update(const.NO_CACHE_HEADERS)
 
-<<<<<<< HEAD
     # Get metadata list
     metas = await sql_crud.get_catalog_meta_list(
         session=session,
@@ -425,18 +393,6 @@
         namespace=namespace,
         is_watchlist_catalog=is_watchlist_catalog,
         info_hashes=info_hashes,
-=======
-    metas = await fetch_metas(
-        catalog_type,
-        catalog_id,
-        genre,
-        skip,
-        user_data,
-        request,
-        is_watchlist_catalog,
-        list_config,
-        background_tasks,
->>>>>>> ff906378
     )
 
     # Handle watchlist special case
@@ -478,21 +434,7 @@
     if is_watchlist or catalog_type == MediaType.EVENTS:
         return None
 
-<<<<<<< HEAD
     key_parts = [catalog_type.value, catalog_id, str(skip), genre or ""]
-=======
-    if user_data.streaming_provider and "_watchlist_" in catalog_id:
-        cache_key = None
-        is_watchlist_catalog = True
-    elif catalog_id.startswith("contribution_") and user_data.contribution_streams:
-        cache_key = None
-    elif catalog_type == "events":
-        cache_key = None
-    elif catalog_type in ["movie", "series"]:
-        cache_key += "_" + "_".join(
-            user_data.nudity_filter + user_data.certification_filter
-        )
->>>>>>> ff906378
 
     if catalog_type in [MediaType.MOVIE, MediaType.SERIES]:
         key_parts.extend(user_data.nudity_filter + user_data.certification_filter)
@@ -501,7 +443,6 @@
 
     return f"catalog:{':'.join(key_parts)}"
 
-<<<<<<< HEAD
 
 async def get_search_cache_key(
     catalog_type: MediaType,
@@ -517,61 +458,6 @@
     if catalog_type == MediaType.TV:
         key_parts.append(namespace)
     return f"search:{':'.join(key_parts)}"
-=======
-async def fetch_metas(
-    catalog_type: str,
-    catalog_id: str,
-    genre: str,
-    skip: int,
-    user_data: schemas.UserData,
-    request: Request,
-    is_watchlist_catalog: bool,
-    list_config: schemas.MDBListItem,
-    background_tasks: BackgroundTasks,
-) -> schemas.Metas:
-    metas = schemas.Metas()
-
-    if catalog_type == "tv":
-        metas.metas.extend(
-            await crud.get_tv_meta_list(
-                namespace=get_request_namespace(request), genre=genre, skip=skip
-            )
-        )
-    elif catalog_type == "events":
-        metas.metas.extend(await crud.get_events_meta_list(genre, skip))
-    elif catalog_id.startswith("mdblist"):
-        metas.metas.extend(
-            await crud.get_mdblist_meta_list(
-                user_data, background_tasks, list_config, catalog_type, genre, skip
-            )
-        )
-    else:
-        user_ip = await get_user_public_ip(request, user_data)
-        metas.metas.extend(
-            await crud.get_meta_list(
-                user_data,
-                catalog_type,
-                catalog_id,
-                is_watchlist_catalog,
-                skip,
-                user_ip=user_ip,
-                genre=genre,
-            )
-        )
-
-        watchlist_service = catalog_id.split("_")[0]
-        if (
-            is_watchlist_catalog
-            and catalog_type == "movie"
-            and metas.metas
-            and mapper.DELETE_ALL_WATCHLIST_FUNCTIONS.get(watchlist_service)
-        ):
-            delete_all_meta = DELETE_ALL_META.model_copy()
-            delete_all_meta.id = delete_all_meta.id.format(watchlist_service)
-            metas.metas.insert(0, delete_all_meta)
-
-    return metas
->>>>>>> ff906378
 
 
 @app.get(
@@ -653,7 +539,6 @@
 )
 @wrappers.auth_required
 async def get_meta(
-<<<<<<< HEAD
     catalog_type: MediaType,
     meta_id: str,
     session: AsyncSession = Depends(get_async_session),
@@ -661,14 +546,6 @@
     metadata = await sql_crud.get_metadata_by_type(session, catalog_type, meta_id)
     if not metadata:
         raise HTTPException(status_code=404, detail="Metadata not found")
-=======
-    response: Response,
-    catalog_type: Literal["movie", "series", "tv", "events"],
-    meta_id: str,
-    user_data: schemas.UserData = Depends(get_user_data),
-):
-    cache_key = f"{catalog_type}_{meta_id}_meta" if catalog_type != "events" else None
->>>>>>> ff906378
 
     if catalog_type == MediaType.SERIES:
         # For series, parse episodes and seasons
@@ -704,47 +581,7 @@
             **metadata.base_metadata.model_dump(),
         )
 
-<<<<<<< HEAD
     return public_schemas.MetaItem(meta=metadata)
-=======
-    # Try retrieving the cached data
-    if cache_key:
-        cached_data = await REDIS_ASYNC_CLIENT.get(cache_key)
-        if cached_data:
-            try:
-                meta_data = schemas.MetaItem.model_validate_json(cached_data)
-                return await update_rpdb_poster(meta_data, user_data, catalog_type)
-            except ValidationError:
-                pass
-    else:
-        response.headers.update(const.NO_CACHE_HEADERS)
-
-    if catalog_type == "movie":
-        if meta_id.startswith("dl"):
-            delete_all_meta_item = DELETE_ALL_META_ITEM.copy()
-            delete_all_meta_item["meta"]["_id"] = meta_id
-            data = delete_all_meta_item
-        else:
-            data = await crud.get_movie_meta(meta_id, user_data)
-    elif catalog_type == "series":
-        data = await crud.get_series_meta(meta_id, user_data)
-    elif catalog_type == "events":
-        data = await crud.get_event_meta(meta_id)
-    else:
-        data = await crud.get_tv_meta(meta_id)
-
-    # Cache the data with a TTL of 30 minutes
-    # If the data is not found, cached the empty data to avoid db query.
-    if cache_key:
-        await REDIS_ASYNC_CLIENT.set(cache_key, json.dumps(data, default=str), ex=1800)
-
-    if not data:
-        raise HTTPException(status_code=404, detail="Meta ID not found.")
-
-    return await update_rpdb_poster(
-        schemas.MetaItem.model_validate(data), user_data, catalog_type
-    )
->>>>>>> ff906378
 
 
 @app.get(
